--- conflicted
+++ resolved
@@ -111,12 +111,8 @@
 # sandbox = "python3 sandbox/manual_tests.py"
 tellus = {cmd = "python -m tellus", cwd = "." }
 sandbox = { cmd = "python3 my_tellus_script.py", cwd = "sandbox" , description = "Run a dummy script using tellus"}
-<<<<<<< HEAD
-api = { cmd = "uvicorn src.tellus.interfaces.web.main:app --reload --host 0.0.0.0 --port 8000", description = "Start the Tellus FastAPI server" }
-=======
 api = { cmd = "python scripts/start_api.py", description = "Start the Tellus FastAPI server (auto-detects available port starting from 1968)" }
 api-fixed = { cmd = "uvicorn src.tellus.interfaces.web.main:app --reload --host 0.0.0.0 --port 1968", description = "Start the Tellus FastAPI server on fixed port 1968" }
->>>>>>> 9a92f134
 
 [tool.pixi.feature.test.pypi-dependencies]
 factory-boy = "*"  # Move to Py-PI
