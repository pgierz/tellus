--- conflicted
+++ resolved
@@ -4,12 +4,10 @@
 requires-python = ">= 3.11"
 version = "0.1.0"
 
-<<<<<<< HEAD
+
 [project.scripts]
 tellus = "tellus.core.cli:main"
 
-=======
->>>>>>> 45c25bd2
 [tool.pytest.ini_options]
 python_files = "test_*.py"
 testpaths = ["tests"]
@@ -123,19 +121,14 @@
 
 [tool.pixi.dependencies]
 python = "*"
-<<<<<<< HEAD
+
 click = ">=8.0.0"
 rich = ">=13.0.0"
 fsspec = ">=2025.7.0,<2026"
 paramiko = ">=3.5.1,<4"
 rich-click = ">=1.8.9,<2"
 questionary = ">=2.1.0,<3"
-=======
-rich-click = ">=1.8.9,<2"
-fsspec = ">=2025.7.0,<2026"
-questionary = ">=2.1.0,<3"
-paramiko = ">=3.5.1,<4"
->>>>>>> 45c25bd2
+
 requests = ">=2.32.4,<3"
 loguru = ">=0.7.3,<0.8"
 inquirerpy = ">=0.3.4,<0.4"
