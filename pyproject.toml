[project]
authors = [{name = "Paul Gierz", email = "pgierz@awi.de"}]
name = "tellus"
requires-python = ">= 3.11"
dynamic = ["version"]

[project.optional-dependencies]
# REST API dependencies
api = [
    "fastapi>=0.104.0",
    "uvicorn[standard]>=0.24.0",
    "pydantic>=2.5.0",
]

[project.scripts]
tellus = "tellus.core.main:main"
tellus-chat = "tellus_chat.cli:main"
tellus-api = "tellus.interfaces.rest.server:main"

[tool.pytest.ini_options]
python_files = "test_*.py"
testpaths = ["tests"]
pythonpath = ["src"]
minversion = "7.0"
addopts = [
    "-ra",
    "--strict-markers",
    "--strict-config",
    "--tb=short",
    "--durations=10",
    "-m", "not performance"
]   
markers = [
    "unit: Unit tests for individual components", 
    "integration: Integration tests for component interactions",
    "performance: Performance tests for large datasets (skipped by default - use -m performance to run)",
    "property: Property-based tests for data integrity",
    "earth_science: Tests specific to Earth science workflows",
    "archive: Tests for archive system components",
    "cache: Tests for caching functionality",
    "asyncio: Tests that use asyncio functionality",
    "location: Tests for multi-location functionality",
    "security: Security tests for defensive measures and vulnerability prevention",
    "slow: Tests that take more than 30 seconds",
    "network: Tests that require network access",
    "large_data: Tests that work with large datasets (>100MB)",
    "hpc: Tests for HPC environment scenarios",
    "timeout: Tests that should time out after a certain duration",
    "xarray: Tests that require xarray",
    "benchmark: Performance benchmark tests",
    "trio: Tests that use trio async framework"
]
filterwarnings = [
    "error",
    "ignore::UserWarning",
    "ignore::DeprecationWarning",
    "ignore:numpy.ndarray size changed, may indicate binary incompatibility:RuntimeWarning"
    # "ignore::fsspec.exceptions.FSTimeoutError"
]

# [tool.pytest.ini_options.timeout]
# timeout = 300
# timeout_method = "thread"

[build-system]
build-backend = "hatchling.build"  
requires = ["hatchling", "hatch-vcs"]

[tool.hatch.build.targets.wheel]
packages = ["src/tellus"]

[tool.hatch.version]
source = "vcs"

[tool.pixi.project]
channels = ["conda-forge", "bioconda"]
platforms = ["osx-arm64", "linux-64"]

[tool.pixi.pypi-dependencies]
tellus = { path = ".", editable = true }
tellus-chat = { path = "./src/tellus_chat", editable = true }
# animavox = { path = "./vendor/animavox", editable = true }  # Future work: CRDT P2P sharing
# snakemake-storage-plugin-fsspec = { git = "git+https://github.com/pgierz/snakemake-storage-plugin-fsspec.git" }
# snakemake-storage-plugin-fsspec = { git = "git+https://github.com/pgierz/snakemake-storage-plugin-fsspec.git" }

[tool.pixi.tasks]
# sandbox = "python3 sandbox/manual_tests.py"
tellus = {cmd = "python -m tellus", cwd = "." }
sandbox = { cmd = "python3 my_tellus_script.py", cwd = "sandbox" , description = "Run a dummy script using tellus"}
api = { cmd = "uvicorn src.tellus.interfaces.web.main:app --reload --host 0.0.0.0 --port 8000", description = "Start the Tellus FastAPI server" }

[tool.pixi.feature.test.pypi-dependencies]
factory-boy = "*"  # Move to Py-PI

[tool.pixi.feature.test.dependencies]
pytest = "*"
pytest-cov = "*"
pytest-timeout = "*"
pytest-mock = "*"
pytest-xdist = "*"
pytest-benchmark = "*"
hypothesis = "*"
faker = "*"
responses = "*"
freezegun = "*"
behave = "*"
numpy = ">=1.24,<2.0"
netcdf4 = ">=1.7.2,<2"
xarray = "*"
zarr = "*"
dask = "*"
jupyter = ">=1.1.1,<2"
ipykernel = ">=6.30.1,<7"
matplotlib = ">=3.10.5,<4"
cartopy = ">=0.25.0,<0.26"
h5netcdf = ">=1.6.4,<2"
nc-time-axis = ">=1.4.1,<2"
scipy = ">=1.16.0,<2"
seaborn = ">=0.13.2,<0.14"
<<<<<<< HEAD
=======
httpx = ">=0.28.1,<0.29"
>>>>>>> a73be737
pytest-asyncio = ">=1.1.0,<2"

[tool.pixi.feature.test.tasks]
test = "pytest"
test-performance = { cmd = "pytest -m performance --timeout=600", description = "Run performance tests (may take 30+ minutes)" }
test-all = { cmd = "pytest -m 'performance or not performance'", description = "Run all tests including performance tests" }

[tool.pixi.feature.py311.dependencies]
python = "3.11.*"

[tool.pixi.feature.py312.dependencies]
python = "3.12.*"

[tool.pixi.environments]
test = ["test"]
test-py311 = ["py311", "test"]
test-py312 = ["py312", "test"]
docs = ["docs"]
build = ["build"]

[tool.pixi.dependencies]
python = "*"

click = ">=8.0.0"
rich = ">=13.0.0"
fsspec = ">=2025.7.0,<2026"
paramiko = ">=3.5.1,<4"
rich-click = ">=1.8.9,<2"
questionary = "2.1.1.*"
requests = ">=2.32.4,<3"
loguru = ">=0.7.3,<0.8"
inquirerpy = ">=0.3.4,<0.4"
snakemake = ">=9.9.0,<10"
fastapi = ">=0.116.1,<0.117"
uvicorn = ">=0.35.0,<0.36"
hypothesis = ">=6.136.9,<7"
nc-time-axis = ">=1.4.1,<2"
nbconvert = ">=7.16.6,<8"
papermill = ">=2.6.0,<3"
textual = ">=5.3.0,<6"
networkx = ">=3.0.0,<4"

[tool.pixi.feature.docs.dependencies]
jupyter-book = "*"
pydata-sphinx-theme = "*"
sphinx = ">=4.0"
myst-nb = "*"
sphinx-copybutton = "*"
sphinx-design = "*"
jupyter = "*"

[tool.pixi.feature.docs.tasks]
docs-build = "jupyter-book build docs"
docs-clean = "jupyter-book clean docs"
docs-serve = { cmd = "python -m http.server 8000", cwd = "docs/_build/html", description = "Serve documentation locally" }

[tool.pixi.feature.build.pypi-dependencies]
build = "*"
twine = "*"
commitizen = "*"
setuptools-scm = "*"

[tool.pixi.feature.build.tasks]
# Version management
version-current = { cmd = "cz version --project", description = "Show current version" }
version-dry-run = { cmd = "cz bump --dry-run --prerelease alpha", description = "Preview what version bump would do" }
version-bump = { cmd = "cz bump --prerelease alpha", description = "Bump version based on conventional commits" }

# Building and publishing  
build-dist = "python -m build"
upload-test = "python -m twine upload --repository testpypi dist/*"
upload = "python -m twine upload dist/*"

# Complete release workflows
release = { cmd = "cz bump --prerelease alpha && python -m build", description = "Bump version, create tag, and build package" }
release-test = { cmd = "cz bump --prerelease alpha && python -m build && python -m twine upload --repository testpypi dist/*", description = "Full release to TestPyPI" }
release-prod = { cmd = "cz bump --prerelease alpha && python -m build && python -m twine upload dist/*", description = "Full release to PyPI" }

[tool.setuptools_scm]
# Dynamic versioning from git tags

[tool.commitizen]
name = "cz_conventional_commits"
version_scheme = "pep440" 
version_provider = "scm"
update_changelog_on_bump = true
major_version_zero = true  
tag_format = "v$version"
bump_message = "bump: version $current_version → $new_version"
# Stay in prerelease alpha mode (--prerelease alpha flag in tasks handles this)
prerelease = "alpha"
<|MERGE_RESOLUTION|>--- conflicted
+++ resolved
@@ -117,10 +117,7 @@
 nc-time-axis = ">=1.4.1,<2"
 scipy = ">=1.16.0,<2"
 seaborn = ">=0.13.2,<0.14"
-<<<<<<< HEAD
-=======
 httpx = ">=0.28.1,<0.29"
->>>>>>> a73be737
 pytest-asyncio = ">=1.1.0,<2"
 
 [tool.pixi.feature.test.tasks]
