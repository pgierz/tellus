--- conflicted
+++ resolved
@@ -164,13 +164,10 @@
         
         return self._network_topology_service
     
-<<<<<<< HEAD
-=======
     def network_topology_service(self) -> NetworkTopologyApplicationService:
         """Get the network topology application service."""
         return self.get_network_topology_service()
     
->>>>>>> b6ab35e0
     def get_location_repository(self):
         """Get the location repository."""
         return self.service_factory.get_location_repository()
