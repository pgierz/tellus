"""
Application service container for dependency injection.

This module provides centralized service management and configuration for the
Tellus application, wiring together repositories, services, and configuration
for use by interface layers (CLI, TUI, REST API, etc.).
"""

import logging
from pathlib import Path
from typing import Optional

from ..application.dtos import CacheConfigurationDto
from ..application.service_factory import ApplicationServiceFactory
from ..application.services.progress_tracking_service import \
    ProgressTrackingService
from ..infrastructure.repositories.json_location_repository import \
    JsonLocationRepository
from ..infrastructure.repositories.json_progress_tracking_repository import \
    JsonProgressTrackingRepository
from ..infrastructure.repositories.json_simulation_repository import \
    JsonSimulationRepository
from ..infrastructure.repositories.json_simulation_file_repository import \
    JsonSimulationFileRepository
from ..infrastructure.repositories.json_network_topology_repository import \
    JsonNetworkTopologyRepository
from ..infrastructure.adapters.network_benchmarking_adapter import \
    CachedNetworkBenchmarkingAdapter
from ..application.services.network_topology_service import \
    NetworkTopologyApplicationService

logger = logging.getLogger(__name__)


class ServiceContainer:
    """Dependency injection container for Tellus application services."""
    
    def __init__(self, config_path: Optional[Path] = None, project_path: Optional[Path] = None):
        """
        Initialize the service container with hybrid data persistence paths.
        
        Args:
            config_path: Configuration path parameter
            project_path: Path to the current project directory (defaults to current working directory)
        """
        # For backward compatibility, config_path overrides project_path if provided
        if config_path is not None:
            self._project_path = config_path
        else:
            self._project_path = project_path or Path.cwd()
            
        # Global data directory in user home
        self._global_data_path = Path.home() / ".tellus"
        
        # Project-specific data directory
        self._project_data_path = self._project_path / ".tellus"
        
        self._service_factory: Optional[ApplicationServiceFactory] = None
        self._progress_tracking_service: Optional[ProgressTrackingService] = None
        self._network_topology_service: Optional[NetworkTopologyApplicationService] = None
        
        # Ensure directories exist
        self._global_data_path.mkdir(parents=True, exist_ok=True)
        self._project_data_path.mkdir(parents=True, exist_ok=True)
    
    @property
    def global_data_path(self) -> Path:
        """Get the global data directory path (~/.tellus/)."""
        return self._global_data_path
    
    @property
    def project_data_path(self) -> Path:
        """Get the project-specific data directory path (<project>/.tellus/).""" 
        return self._project_data_path
    
    @property
    def project_path(self) -> Path:
        """Get the current project directory path."""
        return self._project_path
        
    @property
    def service_factory(self) -> ApplicationServiceFactory:
        """Get or create the application service factory."""
        if self._service_factory is None:
            # Initialize repositories with hybrid data persistence
            # Global data (shared across projects)
            location_repo = JsonLocationRepository(
                file_path=self._global_data_path / "locations.json"
            )
            progress_tracking_repo = JsonProgressTrackingRepository(
                storage_path=str(self._global_data_path / "progress_tracking.json")
            )
            
            # Project-specific data
            simulation_repo = JsonSimulationRepository(
                file_path=self._project_data_path / "simulations.json"
            )
            simulation_file_repo = JsonSimulationFileRepository(
                storage_dir=str(self._project_data_path)
            )
            
            # Configure cache settings
            cache_config = CacheConfigurationDto(
                cache_directory=str(Path.home() / ".cache" / "tellus"),
                archive_size_limit=50 * 1024**3,  # 50 GB
                file_size_limit=10 * 1024**3,  # 10 GB
                cleanup_policy="lru",
                unified_cache=False
            )
            
            # Initialize progress tracking service
            self._progress_tracking_service = ProgressTrackingService(
                repository=progress_tracking_repo,
                max_workers=4,
                notification_queue_size=1000
            )
            
            self._service_factory = ApplicationServiceFactory(
                simulation_repository=simulation_repo,
                location_repository=location_repo,
                simulation_file_repository=simulation_file_repo,
                progress_tracking_service=self._progress_tracking_service,
                cache_config=cache_config
            )
            
            logger.info("Service factory initialized with repositories")
            
        return self._service_factory
    
    @property
    def progress_tracking_service(self) -> ProgressTrackingService:
        """Get the progress tracking service."""
        # Ensure service factory is initialized first
        _ = self.service_factory
        return self._progress_tracking_service
    
    def get_network_topology_service(self) -> NetworkTopologyApplicationService:
        """Get or create the network topology service."""
        if self._network_topology_service is None:
            # Initialize network topology repository (global data)
            topology_repo = JsonNetworkTopologyRepository(
                storage_file=self._global_data_path / "network_topologies.json"
            )
            
            # Initialize benchmarking adapter with caching
            benchmarking_adapter = CachedNetworkBenchmarkingAdapter(
                cache_ttl_hours=24.0,
                temp_dir=Path.home() / ".cache" / "tellus" / "network_bench",
                enable_file_transfer_tests=True,
                test_file_size_mb=10
            )
            
            # Get location repository from service factory
            location_repo = self.service_factory.get_location_repository()
            
            # Create network topology service
            self._network_topology_service = NetworkTopologyApplicationService(
                location_repo=location_repo,
                topology_repo=topology_repo,
                benchmarking_adapter=benchmarking_adapter
            )
            
            logger.info("Network topology service initialized")
        
        return self._network_topology_service
    
<<<<<<< HEAD
    def network_topology_service(self) -> NetworkTopologyApplicationService:
        """Get the network topology application service."""
        return self.get_network_topology_service()
    
=======
>>>>>>> a73be737
    def get_location_repository(self):
        """Get the location repository."""
        return self.service_factory.get_location_repository()
    
    def reset(self):
        """Reset the service container (useful for testing)."""
        self._service_factory = None
        self._progress_tracking_service = None
        self._network_topology_service = None
        logger.debug("Service container reset")


# Global service container instance
_service_container: Optional[ServiceContainer] = None


def _detect_project_directory() -> Path:
    """
    Detect the current project directory by looking for tellus project markers.
    
    Returns:
        Path: The detected project directory, or current working directory if no markers found
    """
    current = Path.cwd()
    
    # Look for tellus project markers in current directory and parents
    for path in [current] + list(current.parents):
        # Check for existing .tellus directory
        if (path / ".tellus").exists():
            return path
        
        # Check for other tellus project indicators (pyproject.toml with tellus, etc.)
        pyproject_file = path / "pyproject.toml"
        if pyproject_file.exists():
            try:
                # Try to read pyproject.toml to detect tellus project
                with open(pyproject_file, 'r') as f:
                    content = f.read()
                    # Simple string search (avoiding toml dependency)
                    if 'name = "tellus"' in content or "name = 'tellus'" in content:
                        return path
            except Exception:
                pass
                
    # Default to current working directory
    return current


def get_service_container() -> ServiceContainer:
    """Get the global service container instance with project directory detection."""
    global _service_container
    if _service_container is None:
        project_path = _detect_project_directory()
        _service_container = ServiceContainer(project_path=project_path)
    return _service_container


def set_service_container(container: ServiceContainer):
    """Set the global service container (useful for testing)."""
    global _service_container
    _service_container = container<|MERGE_RESOLUTION|>--- conflicted
+++ resolved
@@ -163,14 +163,11 @@
             logger.info("Network topology service initialized")
         
         return self._network_topology_service
-    
-<<<<<<< HEAD
+
     def network_topology_service(self) -> NetworkTopologyApplicationService:
         """Get the network topology application service."""
         return self.get_network_topology_service()
-    
-=======
->>>>>>> a73be737
+
     def get_location_repository(self):
         """Get the location repository."""
         return self.service_factory.get_location_repository()
