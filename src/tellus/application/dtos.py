"""
Data Transfer Objects (DTOs) for the application layer.

These objects define the contracts between the application layer and external clients,
providing a stable interface that can evolve independently of the domain model.
"""

import json
import time
from datetime import datetime
from enum import Enum
from typing import Any, Dict, List, Optional, Set
from pydantic import BaseModel, Field, ConfigDict

# Base configuration for pydantic models
class BaseDtoConfig:
    """Base configuration for DTO models."""
    model_config = ConfigDict(
        # Allow extra fields for extensibility
        extra='ignore',
        # Validate assignment to catch runtime errors
        validate_assignment=True,
        # Use enum values in serialization
        use_enum_values=True,
        # Serialize sets as lists for JSON compatibility
        json_encoders={
            set: lambda v: list(v),
            datetime: lambda v: v.isoformat() if v else None
        }
    )


# Base mixin class for DTO compatibility
class JsonSerializableMixin:
    """Mixin to provide backward compatibility methods for JSON serialization."""
    
    def to_dict(self) -> Dict[str, Any]:
        """Convert the model to a dictionary."""
        return self.model_dump()
    
    def to_json(self, indent: int = 2) -> str:
        """Convert the model to JSON string."""
        return self.model_dump_json(indent=indent)
    
    def pretty_json(self) -> str:
        """Convert the model to pretty-printed JSON string."""
        return self.model_dump_json(indent=2)


# Local enums for DTOs (formerly from archive entity)
class CacheCleanupPolicy(str, Enum):
    """Cache cleanup policies."""
    LRU = "lru"
    SIZE_ONLY = "size_only"
    MANUAL = "manual"
from ..domain.entities.file_tracking import FileChangeType, TrackingStatus
from ..domain.entities.location import LocationKind
from ..domain.entities.simulation_file import FileContentType, FileImportance
from ..domain.entities.workflow import (ExecutionEnvironment, WorkflowEngine,
                                        WorkflowStatus)

# Base DTOs

class PaginationInfo(BaseModel):
    """Pagination information for list operations."""
    model_config = BaseDtoConfig.model_config
    
    page: int = 1
    page_size: int = 50
    total_count: Optional[int] = None
    has_next: bool = False
    has_previous: bool = False


class FilterOptions(BaseModel):
    """Common filtering options."""
    model_config = BaseDtoConfig.model_config
    
    search_term: Optional[str] = None
    tags: Set[str] = Field(default_factory=set)
    created_after: Optional[str] = None  # ISO format datetime
    created_before: Optional[str] = None
    modified_after: Optional[str] = None
    modified_before: Optional[str] = None


# Simulation DTOs

class CreateSimulationDto(BaseModel, JsonSerializableMixin):
    """DTO for creating a new simulation."""
    model_config = BaseDtoConfig.model_config
    
    simulation_id: str
    model_id: Optional[str] = None
    path: Optional[str] = None
    attrs: Dict[str, Any] = Field(default_factory=dict)
    namelists: Dict[str, Any] = Field(default_factory=dict)
    snakemakes: Dict[str, Any] = Field(default_factory=dict)


class UpdateSimulationDto(BaseModel):
    """DTO for updating an existing simulation."""
    model_config = BaseDtoConfig.model_config
    
    model_id: Optional[str] = None
    path: Optional[str] = None
    attrs: Optional[Dict[str, Any]] = None
    namelists: Optional[Dict[str, Any]] = None
    snakemakes: Optional[Dict[str, Any]] = None


class SimulationDto(BaseModel, JsonSerializableMixin):
    """DTO for simulation data (new clean format)."""
    model_config = BaseDtoConfig.model_config
    
    simulation_id: str
    uid: str
    attributes: Dict[str, Any] = Field(default_factory=dict)
    locations: Dict[str, Dict[str, Any]] = Field(default_factory=dict)  # Simplified from contexts
    namelists: Dict[str, Any] = Field(default_factory=dict)
    workflows: Dict[str, Any] = Field(default_factory=dict)  # Renamed from snakemakes
    
    # Derived properties for backward compatibility
    @property
    def associated_locations(self) -> List[str]:
        """Get list of associated location names."""
        return list(self.locations.keys())
    
    def get_location_context(self, location_name: str) -> Optional[Dict[str, Any]]:
        """Get location-specific context/configuration."""
        return self.locations.get(location_name)
    
    # Backward compatibility properties
    @property
    def attrs(self) -> Dict[str, Any]:
        """Attrs property - maps to attributes."""
        return self.attributes
        
    @property
    def snakemakes(self) -> Dict[str, Any]:
        """Snakemakes property - maps to workflows."""
        return self.workflows
        
    @property
    def contexts(self) -> Dict[str, Dict[str, Any]]:
        """Contexts property - maps locations to nested format."""
        return {"LocationContext": self.locations}
        
    @property
    def model_id(self) -> Optional[str]:
        """Model ID property - extracted from attributes."""
        return self.attributes.get("model")
        
    @property
    def path(self) -> Optional[str]:
        """Path property - not used in current format, returns None."""
        return None


# Archive DTOs

class SimulationListDto(BaseModel, JsonSerializableMixin):
    """DTO for paginated simulation lists."""
    model_config = BaseDtoConfig.model_config
    
    simulations: List[SimulationDto]
    pagination: PaginationInfo
    filters_applied: FilterOptions


class SimulationLocationAssociationDto(BaseModel):
    """DTO for associating simulations with locations."""
    model_config = BaseDtoConfig.model_config
    
    simulation_id: str
    location_names: List[str]
    context_overrides: Dict[str, Any] = Field(default_factory=dict)


# Location DTOs

class CreateLocationDto(BaseModel, JsonSerializableMixin):
    """DTO for creating a new location."""
    model_config = BaseDtoConfig.model_config
    
    name: str
    kinds: List[str] = Field(min_length=1, description="At least one location kind is required")  # Will be converted to LocationKind enums
    protocol: str
    path: Optional[str] = None
    storage_options: Dict[str, Any] = Field(default_factory=dict)
    additional_config: Dict[str, Any] = Field(default_factory=dict)


class UpdateLocationDto(BaseModel):
    """DTO for updating an existing location."""
    model_config = BaseDtoConfig.model_config
    
    kinds: Optional[List[str]] = None
    protocol: Optional[str] = None
    path: Optional[str] = None
    storage_options: Optional[Dict[str, Any]] = None
    config: Optional[Dict[str, Any]] = None


class LocationDto(BaseModel, JsonSerializableMixin):
    """DTO for location data."""
    model_config = BaseDtoConfig.model_config
    
    name: str
    kinds: List[str]
    protocol: str
    path: Optional[str] = None
    storage_options: Dict[str, Any] = Field(default_factory=dict)
    additional_config: Dict[str, Any] = Field(default_factory=dict)
    is_remote: bool = False
    is_accessible: Optional[bool] = None
    last_verified: Optional[str] = None  # ISO format datetime


class LocationListDto(BaseModel, JsonSerializableMixin):
    """DTO for paginated location lists."""
    model_config = BaseDtoConfig.model_config
    
    locations: List[LocationDto]
    pagination: PaginationInfo
    filters_applied: FilterOptions


class LocationTestResult(BaseModel, JsonSerializableMixin):
    """DTO for location connectivity test results."""
    model_config = BaseDtoConfig.model_config
    
    location_name: str
    success: bool
    error_message: Optional[str] = None
    latency_ms: Optional[float] = None
    available_space: Optional[int] = None  # in bytes
    protocol_specific_info: Dict[str, Any] = Field(default_factory=dict)


# Archive DTOs

class CreateArchiveDto(BaseModel, JsonSerializableMixin):
    """DTO for creating a new archive."""
    model_config = BaseDtoConfig.model_config
    
    archive_id: str
    location_name: str
    archive_type: str = "compressed"  # Will be converted to ArchiveType enum
    source_path: Optional[str] = None  # Source path to archive
    archive_path: Optional[str] = None  # Actual filename/path in location (format-agnostic)
    simulation_id: Optional[str] = None  # Which simulation this archive contains parts of
    simulation_date: Optional[str] = None
    version: Optional[str] = None
    description: Optional[str] = None
    tags: Set[str] = Field(default_factory=set)


class UpdateArchiveDto(BaseModel):
    """DTO for updating archive metadata."""
    model_config = BaseDtoConfig.model_config
    
    simulation_id: Optional[str] = None
    simulation_date: Optional[str] = None
    version: Optional[str] = None
    description: Optional[str] = None
    archive_path: Optional[str] = None
    tags: Optional[Set[str]] = None
    path_prefix_to_strip: Optional[str] = None


class ArchiveDto(BaseModel, JsonSerializableMixin):
    """DTO for archive metadata."""
    model_config = BaseDtoConfig.model_config
    
    archive_id: str
    location: str
    archive_type: str
    simulation_id: Optional[str] = None  # Which simulation this archive contains parts of
    archive_path: Optional[str] = None  # Actual filename/path in location (format-agnostic)
    checksum: Optional[str] = None
    checksum_algorithm: Optional[str] = None
    size: Optional[int] = None
    created_time: float = 0
    simulation_date: Optional[str] = None
    version: Optional[str] = None
    description: Optional[str] = None
    tags: Set[str] = Field(default_factory=set)
    is_cached: bool = False
    cache_path: Optional[str] = None
    path_prefix_to_strip: Optional[str] = None


class FileMetadataDto(BaseModel):
    """DTO for file metadata within archives."""
    model_config = BaseDtoConfig.model_config
    
    path: str
    size: Optional[int] = None
    checksum: Optional[str] = None
    checksum_algorithm: Optional[str] = None
    modified_time: Optional[float] = None
    tags: Set[str] = Field(default_factory=set)


class ArchiveContentsDto(BaseModel, JsonSerializableMixin):
    """DTO for archive contents information."""
    model_config = BaseDtoConfig.model_config
    
    archive_id: str
    files: List[FileMetadataDto]
    total_files: int
    total_size: Optional[int] = None
    directory_structure: Dict[str, Any] = Field(default_factory=dict)


class ArchiveListDto(BaseModel, JsonSerializableMixin):
    """DTO for paginated archive lists."""
    model_config = BaseDtoConfig.model_config
    
    archives: List[ArchiveDto]
    pagination: PaginationInfo
    filters_applied: FilterOptions


class ArchiveOperationDto(BaseModel):
    """DTO for archive operations (extract, compress, etc.)."""
    model_config = BaseDtoConfig.model_config
    
    archive_id: str
    operation: str  # 'extract', 'compress', 'verify', etc.
    source_path: Optional[str] = None
    destination_path: Optional[str] = None
    include_patterns: List[str] = Field(default_factory=list)
    exclude_patterns: List[str] = Field(default_factory=list)
    overwrite: bool = False
    preserve_permissions: bool = True
    compression_level: int = 6


class ArchiveOperationResult(BaseModel, JsonSerializableMixin):
    """DTO for archive operation results."""
    model_config = BaseDtoConfig.model_config
    
    operation_id: str
    archive_id: str
    operation: str
    success: bool
    start_time: float
    end_time: Optional[float] = None
    files_processed: int = 0
    bytes_processed: int = 0
    error_message: Optional[str] = None
    warnings: List[str] = Field(default_factory=list)


# Cache DTOs

class CacheConfigurationDto(BaseModel):
    """DTO for cache configuration."""
    model_config = BaseDtoConfig.model_config
    
    cache_directory: str
    archive_size_limit: int = 50 * 1024**3  # 50 GB
    file_size_limit: int = 10 * 1024**3  # 10 GB
    cleanup_policy: str = "lru"  # Will be converted to CacheCleanupPolicy enum
    unified_cache: bool = False


class CacheStatusDto(BaseModel, JsonSerializableMixin):
    """DTO for cache status information."""
    model_config = BaseDtoConfig.model_config
    
    total_size: int
    used_size: int
    available_size: int
    entry_count: int
    archive_count: int
    file_count: int
    cleanup_policy: str
    last_cleanup: Optional[float] = None
    oldest_entry: Optional[float] = None
    newest_entry: Optional[float] = None


class CacheEntryDto(BaseModel):
    """DTO for individual cache entries."""
    model_config = BaseDtoConfig.model_config
    
    key: str
    size: int
    created_time: float
    last_accessed: float
    access_count: int
    entry_type: str  # 'archive' or 'file'
    tags: Set[str] = Field(default_factory=set)


class CacheOperationResult(BaseModel):
    """DTO for cache operation results."""
    model_config = BaseDtoConfig.model_config
    
    operation: str
    success: bool
    entries_affected: int = 0
    bytes_affected: int = 0
    duration_ms: float = 0
    error_message: Optional[str] = None


# Workflow DTOs

class WorkflowExecutionDto(BaseModel, JsonSerializableMixin):
    """DTO for long-running workflow operations."""
    model_config = BaseDtoConfig.model_config
    
    workflow_id: str
    name: str
    status: str  # 'pending', 'running', 'completed', 'failed', 'cancelled'
    progress: float = 0.0  # 0.0 to 1.0
    start_time: Optional[float] = None
    end_time: Optional[float] = None
    current_step: Optional[str] = None
    total_steps: Optional[int] = None
    completed_steps: int = 0
    error_message: Optional[str] = None
    result_data: Dict[str, Any] = Field(default_factory=dict)


class BatchOperationDto(BaseModel):
    """DTO for batch operations on multiple entities."""
    model_config = BaseDtoConfig.model_config
    
    operation_id: str
    operation_type: str
    entity_type: str
    total_entities: int
    processed_entities: int = 0
    successful_entities: int = 0
    failed_entities: int = 0
    errors: List[str] = Field(default_factory=list)
    start_time: Optional[float] = None
    estimated_completion: Optional[float] = None


# Extended Workflow DTOs

class ResourceRequirementDto(BaseModel):
    """DTO for workflow resource requirements."""
    model_config = BaseDtoConfig.model_config
    
    cores: Optional[int] = None
    memory_gb: Optional[float] = None
    disk_gb: Optional[float] = None
    gpu_count: Optional[int] = None
    walltime_hours: Optional[float] = None
    queue_name: Optional[str] = None
    custom_requirements: Dict[str, Any] = Field(default_factory=dict)


class WorkflowStepDto(BaseModel):
    """DTO for individual workflow steps."""
    model_config = BaseDtoConfig.model_config
    
    step_id: str
    name: str
    command: Optional[str] = None
    script_path: Optional[str] = None
    input_files: List[str] = Field(default_factory=list)
    output_files: List[str] = Field(default_factory=list)
    parameters: Dict[str, Any] = Field(default_factory=dict)
    dependencies: List[str] = Field(default_factory=list)
    resource_requirements: Optional[ResourceRequirementDto] = None
    retry_count: int = 0
    max_retries: int = 3


class CreateWorkflowDto(BaseModel, JsonSerializableMixin):
    """DTO for creating a new workflow."""
    model_config = BaseDtoConfig.model_config
    
    workflow_id: str
    name: str
    description: Optional[str] = None
    engine: str = "snakemake"  # Will be converted to WorkflowEngine enum
    workflow_file: Optional[str] = None
    steps: List[WorkflowStepDto] = Field(default_factory=list)
    global_parameters: Dict[str, Any] = Field(default_factory=dict)
    input_schema: Dict[str, Any] = Field(default_factory=dict)
    output_schema: Dict[str, Any] = Field(default_factory=dict)
    tags: Set[str] = Field(default_factory=set)
    version: str = "1.0"
    author: Optional[str] = None


<<<<<<< HEAD
# Network Topology DTOs

@dataclass  
class BandwidthMeasurementDto(JsonSerializable):
    """DTO for bandwidth measurements."""
    bytes_per_second: float
    measurement_time: str
    quality_score: float = 1.0
    utilization_percent: Optional[float] = None


@dataclass
class LatencyMeasurementDto(JsonSerializable):
    """DTO for latency measurements."""
    milliseconds: float
    measurement_time: str
    packet_loss_percent: float = 0.0
    jitter_ms: float = 0.0


@dataclass
class NetworkConnectionDto(JsonSerializable):
    """DTO for network connections."""
    source_location_id: str
    destination_location_id: str
    connection_type: str
    bandwidth: Optional[BandwidthMeasurementDto] = None
    latency: Optional[LatencyMeasurementDto] = None
    is_bidirectional: bool = True
    health_status: str = "UNKNOWN"


@dataclass
class NetworkPathDto(JsonSerializable):
    """DTO for network paths."""
    hops: List[str]
    total_cost: float
    estimated_bandwidth_bps: Optional[float] = None
    estimated_latency_ms: Optional[float] = None


@dataclass
class TopologyBenchmarkDto(JsonSerializable):
    """DTO for topology benchmark requests."""
    source_locations: List[str]
    destination_locations: List[str]
    test_size_mb: int = 100
    timeout_seconds: int = 300
    force_refresh: bool = False


@dataclass
class OptimalRouteRequestDto(JsonSerializable):
    """DTO for optimal route requests."""
    source_location_id: str
    destination_location_id: str
    optimization_criteria: str = "bandwidth"  # bandwidth, latency, cost
    constraints: Dict[str, Any] = field(default_factory=dict)


@dataclass
class OptimalRouteResponseDto(JsonSerializable):
    """DTO for optimal route responses."""
    path: NetworkPathDto
    reasoning: str
    alternatives: List[NetworkPathDto] = field(default_factory=list)
    estimated_transfer_time_seconds: Optional[float] = None


@dataclass
class CreateNetworkTopologyDto(JsonSerializable):
    """DTO for creating network topology."""
    topology_id: str
    connections: List[NetworkConnectionDto] = field(default_factory=list)
    auto_discover: bool = True


@dataclass
class UpdateWorkflowDto:
=======
class UpdateWorkflowDto(BaseModel):
>>>>>>> a73be737
    """DTO for updating an existing workflow."""
    model_config = BaseDtoConfig.model_config
    
    name: Optional[str] = None
    description: Optional[str] = None
    engine: Optional[str] = None
    workflow_file: Optional[str] = None
    steps: Optional[List[WorkflowStepDto]] = None
    global_parameters: Optional[Dict[str, Any]] = None
    input_schema: Optional[Dict[str, Any]] = None
    output_schema: Optional[Dict[str, Any]] = None
    tags: Optional[Set[str]] = None
    version: Optional[str] = None
    author: Optional[str] = None


class WorkflowDto(BaseModel, JsonSerializableMixin):
    """DTO for complete workflow information."""
    model_config = BaseDtoConfig.model_config
    
    workflow_id: str
    uid: str
    name: str
    description: Optional[str] = None
    engine: str = "snakemake"
    workflow_file: Optional[str] = None
    steps: List[WorkflowStepDto] = Field(default_factory=list)
    global_parameters: Dict[str, Any] = Field(default_factory=dict)
    input_schema: Dict[str, Any] = Field(default_factory=dict)
    output_schema: Dict[str, Any] = Field(default_factory=dict)
    tags: Set[str] = Field(default_factory=set)
    version: str = "1.0"
    author: Optional[str] = None
    created_at: Optional[str] = None  # ISO format datetime
    estimated_resources: Optional[ResourceRequirementDto] = None
    associated_locations: List[str] = Field(default_factory=list)
    location_contexts: Dict[str, Dict[str, Any]] = Field(default_factory=dict)
    input_location_mapping: Dict[str, str] = Field(default_factory=dict)  # step_id -> location_name
    output_location_mapping: Dict[str, str] = Field(default_factory=dict)  # step_id -> location_name


class WorkflowListDto(BaseModel, JsonSerializableMixin):
    """DTO for paginated workflow lists."""
    model_config = BaseDtoConfig.model_config
    
    workflows: List[WorkflowDto]
    pagination: PaginationInfo
    filters_applied: FilterOptions


class CreateWorkflowRunDto(BaseModel):
    """DTO for creating a workflow run."""
    model_config = BaseDtoConfig.model_config
    
    run_id: str
    workflow_id: str
    execution_environment: str = "local"  # Will be converted to ExecutionEnvironment enum
    input_parameters: Dict[str, Any] = Field(default_factory=dict)
    location_context: Dict[str, str] = Field(default_factory=dict)
    max_retries: int = 3


class WorkflowRunDto(BaseModel, JsonSerializableMixin):
    """DTO for workflow run information."""
    model_config = BaseDtoConfig.model_config
    
    run_id: str
    uid: str
    workflow_id: str
    status: str  # WorkflowStatus enum value
    execution_environment: str = "local"
    input_parameters: Dict[str, Any] = Field(default_factory=dict)
    location_context: Dict[str, str] = Field(default_factory=dict)
    
    # Timing
    submitted_at: Optional[str] = None  # ISO format datetime
    started_at: Optional[str] = None
    completed_at: Optional[str] = None
    execution_time_seconds: Optional[float] = None
    
    # Progress
    current_step: Optional[str] = None
    completed_steps: List[str] = Field(default_factory=list)
    failed_steps: List[str] = Field(default_factory=list)
    progress: float = 0.0  # 0.0 to 1.0
    
    # Results and errors
    step_results: Dict[str, Dict[str, Any]] = Field(default_factory=dict)
    error_message: Optional[str] = None
    retry_count: int = 0
    max_retries: int = 3
    
    # Resources and outputs
    resource_usage: Dict[str, Any] = Field(default_factory=dict)
    output_files: List[str] = Field(default_factory=list)
    output_locations: Dict[str, str] = Field(default_factory=dict)


class WorkflowRunListDto(BaseModel, JsonSerializableMixin):
    """DTO for paginated workflow run lists."""
    model_config = BaseDtoConfig.model_config
    
    runs: List[WorkflowRunDto]
    pagination: PaginationInfo
    filters_applied: FilterOptions


class WorkflowExecutionRequestDto(BaseModel):
    """DTO for workflow execution requests."""
    model_config = BaseDtoConfig.model_config
    
    workflow_id: str
    run_id: Optional[str] = None  # Auto-generated if not provided
    execution_environment: str = "local"
    input_parameters: Dict[str, Any] = Field(default_factory=dict)
    location_context: Dict[str, str] = Field(default_factory=dict)
    resource_overrides: Optional[ResourceRequirementDto] = None
    priority: int = 5  # 1-10, where 10 is highest priority
    dry_run: bool = False


class WorkflowExecutionResultDto(BaseModel, JsonSerializableMixin):
    """DTO for workflow execution results."""
    model_config = BaseDtoConfig.model_config
    
    run_id: str
    workflow_id: str
    success: bool
    start_time: str  # ISO format datetime
    end_time: Optional[str] = None
    execution_time_seconds: Optional[float] = None
    completed_steps: List[str] = Field(default_factory=list)
    failed_steps: List[str] = Field(default_factory=list)
    output_files: List[str] = Field(default_factory=list)
    error_message: Optional[str] = None
    warnings: List[str] = Field(default_factory=list)
    resource_usage: Dict[str, Any] = Field(default_factory=dict)


class CreateWorkflowTemplateDto(BaseModel):
    """DTO for creating workflow templates."""
    model_config = BaseDtoConfig.model_config
    
    template_id: str
    name: str
    description: Optional[str] = None
    category: Optional[str] = None
    template_parameters: Dict[str, Dict[str, Any]] = Field(default_factory=dict)
    workflow_template: Dict[str, Any] = Field(default_factory=dict)
    version: str = "1.0"
    author: Optional[str] = None
    tags: Set[str] = Field(default_factory=set)


class WorkflowTemplateDto(BaseModel, JsonSerializableMixin):
    """DTO for workflow template information."""
    model_config = BaseDtoConfig.model_config
    
    template_id: str
    uid: str
    name: str
    description: Optional[str] = None
    category: Optional[str] = None
    template_parameters: Dict[str, Dict[str, Any]] = Field(default_factory=dict)
    workflow_template: Dict[str, Any] = Field(default_factory=dict)
    version: str = "1.0"
    author: Optional[str] = None
    tags: Set[str] = Field(default_factory=set)
    usage_count: int = 0


class WorkflowTemplateListDto(BaseModel, JsonSerializableMixin):
    """DTO for paginated workflow template lists."""
    model_config = BaseDtoConfig.model_config
    
    templates: List[WorkflowTemplateDto]
    pagination: PaginationInfo
    filters_applied: FilterOptions


class WorkflowInstantiationDto(BaseModel):
    """DTO for instantiating workflows from templates."""
    model_config = BaseDtoConfig.model_config
    
    template_id: str
    workflow_id: str
    parameters: Dict[str, Any] = Field(default_factory=dict)
    override_name: Optional[str] = None
    override_description: Optional[str] = None
    additional_tags: Set[str] = Field(default_factory=set)


class WorkflowProgressDto(BaseModel):
    """DTO for workflow progress updates."""
    model_config = BaseDtoConfig.model_config
    
    run_id: str
    workflow_id: str
    status: str
    progress: float  # 0.0 to 1.0
    current_step: Optional[str] = None
    completed_steps: int = 0
    total_steps: int = 0
    estimated_completion: Optional[str] = None  # ISO format datetime
    recent_log_entries: List[str] = Field(default_factory=list)


class WorkflowResourceUsageDto(BaseModel):
    """DTO for workflow resource usage tracking."""
    model_config = BaseDtoConfig.model_config
    
    run_id: str
    cores_used: Optional[int] = None
    memory_gb_used: Optional[float] = None
    disk_gb_used: Optional[float] = None
    gpu_count_used: Optional[int] = None
    wall_time_seconds: Optional[float] = None
    cpu_time_seconds: Optional[float] = None
    network_io_gb: Optional[float] = None
    custom_metrics: Dict[str, Any] = Field(default_factory=dict)


class WorkflowLocationAssociationDto(BaseModel):
    """DTO for associating workflows with storage locations."""
    model_config = BaseDtoConfig.model_config
    
    workflow_id: str
    location_names: List[str]
    input_location_mapping: Dict[str, str] = Field(default_factory=dict)  # step_id -> location_name
    output_location_mapping: Dict[str, str] = Field(default_factory=dict)  # step_id -> location_name
    context_overrides: Dict[str, str] = Field(default_factory=dict)


# SimulationFile DTOs

class SimulationFileDto(BaseModel):
    """DTO for simulation file metadata."""
    model_config = BaseDtoConfig.model_config
    
    relative_path: str
    size: Optional[int] = None
    checksum: Optional[str] = None
    content_type: str = "output"
    importance: str = "important"
    file_role: Optional[str] = None
    simulation_date: Optional[str] = None  # ISO format
    created_time: Optional[float] = None
    modified_time: Optional[float] = None
    source_archive: Optional[str] = None
    extraction_time: Optional[float] = None
    tags: Set[str] = Field(default_factory=set)
    attributes: Dict[str, Any] = Field(default_factory=dict)


class FileInventoryDto(BaseModel):
    """DTO for collections of simulation files."""
    model_config = BaseDtoConfig.model_config
    
    files: List[SimulationFileDto]
    total_size: int = 0
    file_count: int = 0
    created_time: float = 0.0
    content_type_summary: Dict[str, int] = Field(default_factory=dict)
    size_by_content_type: Dict[str, int] = Field(default_factory=dict)


class ArchiveFileListDto(BaseModel):
    """DTO for listing files within an archive."""
    model_config = BaseDtoConfig.model_config
    
    archive_id: str
    files: List[SimulationFileDto]
    total_files: int = 0
    total_size: int = 0
    content_types: Dict[str, int] = Field(default_factory=dict)
    pagination: Optional[PaginationInfo] = None
    filters_applied: Optional[FilterOptions] = None


class FileAssociationDto(BaseModel):
    """DTO for associating files with simulations."""
    model_config = BaseDtoConfig.model_config
    
    archive_id: str
    simulation_id: str
    files_to_associate: List[str]  # relative paths
    content_type_filter: Optional[str] = None
    pattern_filter: Optional[str] = None
    dry_run: bool = False


class FileAssociationResultDto(BaseModel):
    """DTO for file association operation results."""
    model_config = BaseDtoConfig.model_config
    
    archive_id: str
    simulation_id: str
    files_associated: List[str]
    files_skipped: List[str]
    success: bool = True
    error_message: Optional[str] = None


# Archive Operation DTOs

class ArchiveCopyOperationDto(BaseModel):
    """DTO for archive copy operations."""
    model_config = BaseDtoConfig.model_config
    
    archive_id: str
    source_location: str
    destination_location: str
    simulation_id: Optional[str] = None  # For context resolution
    preserve_metadata: bool = True
    overwrite_existing: bool = False
    verify_integrity: bool = True
    progress_callback: Optional[str] = None  # Callback ID for progress updates


class ArchiveMoveOperationDto(BaseModel):
    """DTO for archive move operations."""
    model_config = BaseDtoConfig.model_config
    
    archive_id: str
    source_location: str
    destination_location: str
    simulation_id: Optional[str] = None  # For context resolution
    preserve_metadata: bool = True
    cleanup_source: bool = True
    verify_integrity: bool = True
    progress_callback: Optional[str] = None


class ArchiveExtractionDto(BaseModel):
    """DTO for archive extraction operations."""
    model_config = BaseDtoConfig.model_config
    
    archive_id: str
    destination_location: str
    simulation_id: Optional[str] = None  # For context resolution
    file_filters: Optional[List[str]] = None  # Specific files to extract
    content_type_filter: Optional[str] = None
    pattern_filter: Optional[str] = None
    preserve_directory_structure: bool = True
    overwrite_existing: bool = False
    create_manifest: bool = True  # Create extraction manifest
    progress_callback: Optional[str] = None


class LocationContextResolutionDto(BaseModel):
    """DTO for resolving location path templates with simulation context."""
    model_config = BaseDtoConfig.model_config
    
    location_name: str
    simulation_id: str
    path_template: str
    resolved_path: Optional[str] = None
    context_variables: Dict[str, str] = Field(default_factory=dict)
    resolution_errors: List[str] = Field(default_factory=list)


class ArchiveOperationProgressDto(BaseModel):
    """DTO for tracking archive operation progress."""
    model_config = BaseDtoConfig.model_config
    
    operation_id: str
    operation_type: str  # copy, move, extract
    archive_id: str
    status: str  # pending, running, completed, failed, cancelled
    progress_percentage: float = 0.0
    bytes_processed: int = 0
    total_bytes: Optional[int] = None
    files_processed: int = 0
    total_files: Optional[int] = None
    current_file: Optional[str] = None
    estimated_completion: Optional[str] = None  # ISO format datetime
    error_message: Optional[str] = None
    started_at: Optional[str] = None  # ISO format datetime
    completed_at: Optional[str] = None


class ArchiveOperationResultDto(BaseModel, JsonSerializableMixin):
    """DTO for archive operation results."""
    model_config = BaseDtoConfig.model_config
    
    operation_id: str
    operation_type: str
    archive_id: str
    success: bool
    destination_path: Optional[str] = None
    bytes_processed: int = 0
    files_processed: int = 0
    duration_seconds: float = 0.0
    checksum_verification: bool = False
    manifest_created: bool = False
    warnings: List[str] = Field(default_factory=list)
    error_message: Optional[str] = None


class BulkArchiveOperationDto(BaseModel):
    """DTO for bulk archive operations."""
    model_config = BaseDtoConfig.model_config
    
    operation_type: str  # bulk_copy, bulk_move, bulk_extract
    archive_ids: List[str]
    destination_location: str
    simulation_id: Optional[str] = None
    operation_parameters: Dict[str, Any] = Field(default_factory=dict)
    parallel_operations: int = 3
    stop_on_error: bool = False
    progress_callback: Optional[str] = None


class BulkOperationResultDto(BaseModel, JsonSerializableMixin):
    """DTO for bulk operation results."""
    model_config = BaseDtoConfig.model_config
    
    operation_id: str
    operation_type: str
    total_archives: int
    successful_operations: List[str] = Field(default_factory=list)
    failed_operations: List[str] = Field(default_factory=list)
    warnings: List[str] = Field(default_factory=list)
    total_duration_seconds: float = 0.0
    total_bytes_processed: int = 0


class ExtractionManifestDto(BaseModel):
    """DTO for archive extraction manifests."""
    model_config = BaseDtoConfig.model_config
    
    archive_id: str
    extraction_path: str
    simulation_id: Optional[str] = None
    extracted_files: List[SimulationFileDto] = Field(default_factory=list)
    extraction_timestamp: str = ""  # ISO format
    source_location: str = ""
    checksum_verification: Dict[str, bool] = Field(default_factory=dict)
    extraction_options: Dict[str, Any] = Field(default_factory=dict)


# File Transfer DTOs

class FileTransferOperationDto(BaseModel):
    """DTO for single file transfer operations."""
    model_config = BaseDtoConfig.model_config
    
    source_location: str  # Location name or 'local'
    source_path: str     # Path within source location
    dest_location: str   # Location name
    dest_path: str       # Path within destination location
    operation_type: str = "file_transfer"  # For queue routing
    overwrite: bool = False
    verify_checksum: bool = True
    chunk_size: int = 8 * 1024 * 1024  # 8MB chunks
    metadata: Dict[str, Any] = Field(default_factory=dict)


class BatchFileTransferOperationDto(BaseModel):
    """DTO for batch file transfer operations."""
    model_config = BaseDtoConfig.model_config
    
    transfers: List[FileTransferOperationDto]
    operation_type: str = "batch_file_transfer"
    parallel_transfers: int = 3
    stop_on_error: bool = False
    verify_all_checksums: bool = True
    metadata: Dict[str, Any] = Field(default_factory=dict)


class DirectoryTransferOperationDto(BaseModel):
    """DTO for recursive directory transfer operations."""
    model_config = BaseDtoConfig.model_config
    
    source_location: str
    source_path: str
    dest_location: str  
    dest_path: str
    operation_type: str = "directory_transfer"
    recursive: bool = True
    overwrite: bool = False
    verify_checksums: bool = True
    exclude_patterns: List[str] = Field(default_factory=list)  # glob patterns
    include_patterns: List[str] = Field(default_factory=list)  # glob patterns
    preserve_permissions: bool = False
    metadata: Dict[str, Any] = Field(default_factory=dict)


class FileTransferResultDto(BaseModel, JsonSerializableMixin):
    """DTO for file transfer operation results."""
    model_config = BaseDtoConfig.model_config
    
    operation_id: str
    operation_type: str
    success: bool
    source_location: str
    source_path: str
    dest_location: str
    dest_path: str
    bytes_transferred: int = 0
    files_transferred: int = 0
    duration_seconds: float = 0.0
    throughput_mbps: float = 0.0
    checksum_verified: bool = False
    error_message: Optional[str] = None
    retry_count: int = 0
    partial_transfer: bool = False  # True if transfer was resumed


class BatchFileTransferResultDto(BaseModel, JsonSerializableMixin):
    """DTO for batch file transfer results."""
    model_config = BaseDtoConfig.model_config
    
    operation_id: str
    operation_type: str
    total_files: int
    successful_transfers: List[FileTransferResultDto] = Field(default_factory=list)
    failed_transfers: List[FileTransferResultDto] = Field(default_factory=list)
    total_bytes_transferred: int = 0
    total_duration_seconds: float = 0.0
    average_throughput_mbps: float = 0.0


# Progress Tracking DTOs

class ProgressMetricsDto(BaseModel):
    """DTO for progress metrics."""
    model_config = BaseDtoConfig.model_config
    
    percentage: float = 0.0  # 0.0 to 100.0
    current_value: int = 0
    total_value: Optional[int] = None
    bytes_processed: int = 0
    total_bytes: Optional[int] = None
    files_processed: int = 0
    total_files: Optional[int] = None
    operations_completed: int = 0
    total_operations: Optional[int] = None


class ThroughputMetricsDto(BaseModel):
    """DTO for throughput and timing metrics."""
    model_config = BaseDtoConfig.model_config
    
    start_time: float
    current_time: Optional[float] = None
    bytes_per_second: float = 0.0
    files_per_second: float = 0.0
    operations_per_second: float = 0.0
    estimated_completion_time: Optional[float] = None
    estimated_remaining_seconds: Optional[float] = None
    elapsed_seconds: float = 0.0


class ProgressLogEntryDto(BaseModel):
    """DTO for progress log entries."""
    model_config = BaseDtoConfig.model_config
    
    timestamp: float
    datetime: str  # ISO format
    message: str
    level: str  # INFO, WARN, ERROR, DEBUG
    metrics: Optional[ProgressMetricsDto] = None
    throughput: Optional[ThroughputMetricsDto] = None
    metadata: Dict[str, Any] = Field(default_factory=dict)


class OperationContextDto(BaseModel):
    """DTO for operation context information."""
    model_config = BaseDtoConfig.model_config
    
    user_id: Optional[str] = None
    session_id: Optional[str] = None
    parent_operation_id: Optional[str] = None
    simulation_id: Optional[str] = None
    location_name: Optional[str] = None
    workflow_id: Optional[str] = None
    tags: Set[str] = Field(default_factory=set)
    metadata: Dict[str, Any] = Field(default_factory=dict)


class CreateProgressTrackingDto(BaseModel):
    """DTO for creating a new progress tracking entity."""
    model_config = BaseDtoConfig.model_config
    
    operation_id: str
    operation_type: str  # OperationType enum value
    operation_name: str
    priority: str = "normal"  # Priority enum value
    context: Optional[OperationContextDto] = None


class UpdateProgressDto(BaseModel):
    """DTO for updating progress."""
    model_config = BaseDtoConfig.model_config
    
    operation_id: str
    metrics: ProgressMetricsDto
    message: Optional[str] = None
    throughput: Optional[ThroughputMetricsDto] = None


class ProgressTrackingDto(BaseModel, JsonSerializableMixin):
    """DTO for complete progress tracking information."""
    model_config = BaseDtoConfig.model_config
    
    operation_id: str
    operation_type: str
    operation_name: str
    priority: str
    status: str  # OperationStatus enum value
    context: OperationContextDto
    created_time: float
    started_time: Optional[float] = None
    completed_time: Optional[float] = None
    last_update_time: float = 0.0
    current_metrics: ProgressMetricsDto = Field(default_factory=ProgressMetricsDto)
    current_throughput: Optional[ThroughputMetricsDto] = None
    error_message: Optional[str] = None
    warnings: List[str] = Field(default_factory=list)
    cancellation_requested: bool = False
    sub_operations: List[str] = Field(default_factory=list)
    duration_seconds: Optional[float] = None


class ProgressTrackingListDto(BaseModel):
    """DTO for paginated progress tracking lists."""
    model_config = BaseDtoConfig.model_config
    
    operations: List[ProgressTrackingDto]
    pagination: PaginationInfo
    filters_applied: FilterOptions


class ProgressUpdateNotificationDto(BaseModel):
    """DTO for progress update notifications."""
    model_config = BaseDtoConfig.model_config
    
    operation_id: str
    notification_type: str  # progress_update, status_change, completion, failure
    timestamp: float
    current_status: str
    previous_status: Optional[str] = None
    metrics: Optional[ProgressMetricsDto] = None
    message: Optional[str] = None
    metadata: Dict[str, Any] = Field(default_factory=dict)


class OperationControlDto(BaseModel):
    """DTO for operation control commands."""
    model_config = BaseDtoConfig.model_config
    
    operation_id: str
    command: str  # start, pause, resume, cancel, force_cancel
    reason: Optional[str] = None
    metadata: Dict[str, Any] = Field(default_factory=dict)


class OperationControlResultDto(BaseModel):
    """DTO for operation control command results."""
    model_config = BaseDtoConfig.model_config
    
    operation_id: str
    command: str
    success: bool
    previous_status: str
    new_status: str
    message: Optional[str] = None
    timestamp: float = Field(default_factory=time.time)


class BulkProgressQueryDto(BaseModel):
    """DTO for querying multiple operations."""
    model_config = BaseDtoConfig.model_config
    
    operation_ids: List[str]
    include_metrics: bool = True
    include_throughput: bool = True
    include_log_entries: bool = False
    log_entry_limit: int = 10


class BulkProgressResponseDto(BaseModel):
    """DTO for bulk progress query responses."""
    model_config = BaseDtoConfig.model_config
    
    operations: Dict[str, ProgressTrackingDto] = Field(default_factory=dict)
    not_found: List[str] = Field(default_factory=list)
    query_timestamp: float = Field(default_factory=time.time)


class ProgressCallbackRegistrationDto(BaseModel):
    """DTO for registering progress callbacks."""
    model_config = BaseDtoConfig.model_config
    
    operation_id: str
    callback_id: str
    callback_type: str  # websocket, http_post, file_write, in_memory
    callback_config: Dict[str, Any] = Field(default_factory=dict)
    filter_criteria: Dict[str, Any] = Field(default_factory=dict)  # e.g., min_percentage_change
    active: bool = True


class ProgressSummaryDto(BaseModel):
    """DTO for progress summary statistics."""
    model_config = BaseDtoConfig.model_config
    
    total_operations: int
    active_operations: int
    completed_operations: int
    failed_operations: int
    cancelled_operations: int
    operations_by_type: Dict[str, int] = Field(default_factory=dict)
    operations_by_status: Dict[str, int] = Field(default_factory=dict)
    operations_by_priority: Dict[str, int] = Field(default_factory=dict)
    total_bytes_processed: int = 0
    average_completion_time: Optional[float] = None
    oldest_active_operation: Optional[str] = None


class NestedProgressDto(BaseModel):
    """DTO for nested operation progress tracking."""
    model_config = BaseDtoConfig.model_config
    
    parent_operation_id: str
    child_operations: List[ProgressTrackingDto] = Field(default_factory=list)
    aggregated_metrics: ProgressMetricsDto = Field(default_factory=ProgressMetricsDto)
    overall_status: str = "pending"
    completion_order: List[str] = Field(default_factory=list)


# File Tracking DTOs

class CreateFileTrackingRepositoryDto(BaseModel):
    """DTO for creating a file tracking repository."""
    model_config = BaseDtoConfig.model_config
    
    root_path: str
    enable_dvc: bool = False
    dvc_remote_name: Optional[str] = None
    dvc_remote_url: Optional[str] = None
    large_file_threshold: int = 100 * 1024 * 1024  # 100MB


class FileTrackingRepositoryDto(BaseModel, JsonSerializableMixin):
    """DTO for file tracking repository information."""
    model_config = BaseDtoConfig.model_config
    
    root_path: str
    tracked_file_count: int
    modified_file_count: int
    staged_file_count: int
    untracked_file_count: int
    dvc_enabled: bool
    last_snapshot_id: Optional[str] = None
    last_snapshot_time: Optional[str] = None


class TrackedFileDto(BaseModel):
    """DTO for tracked file information."""
    model_config = BaseDtoConfig.model_config
    
    path: str
    size: int
    modification_time: str  # ISO format
    content_hash: str
    hash_algorithm: str
    status: str  # TrackingStatus value
    stage_hash: Optional[str] = None
    created_time: Optional[str] = None
    is_dvc_tracked: bool = False


class AddFilesDto(BaseModel):
    """DTO for adding files to tracking."""
    model_config = BaseDtoConfig.model_config
    
    file_paths: List[str]
    force_add: bool = False
    use_dvc_for_large_files: bool = True
    

class FileStatusDto(BaseModel, JsonSerializableMixin):
    """DTO for file status information."""
    model_config = BaseDtoConfig.model_config
    
    tracked_files: List[TrackedFileDto] = Field(default_factory=list)
    modified_files: List[str] = Field(default_factory=list)
    staged_files: List[str] = Field(default_factory=list)
    untracked_files: List[str] = Field(default_factory=list)
    deleted_files: List[str] = Field(default_factory=list)
    ignored_files: List[str] = Field(default_factory=list)


class CreateSnapshotDto(BaseModel):
    """DTO for creating a repository snapshot."""
    model_config = BaseDtoConfig.model_config
    
    message: str
    author: str
    include_files: Optional[List[str]] = None  # If None, include all staged files


class RepositorySnapshotDto(BaseModel, JsonSerializableMixin):
    """DTO for repository snapshot information."""
    model_config = BaseDtoConfig.model_config
    
    id: str
    short_id: str
    timestamp: str  # ISO format
    message: str
    author: str
    parent_id: Optional[str] = None
    changed_files: List[str] = Field(default_factory=list)
    change_types: Dict[str, str] = Field(default_factory=dict)  # file_path -> change_type


class DVCConfigurationDto(BaseModel):
    """DTO for DVC configuration."""
    model_config = BaseDtoConfig.model_config
    
    enabled: bool = False
    remote_name: Optional[str] = None
    remote_url: Optional[str] = None
    cache_dir: Optional[str] = None
    large_file_threshold: int = 100 * 1024 * 1024


class DVCStatusDto(BaseModel, JsonSerializableMixin):
    """DTO for DVC status information."""
    model_config = BaseDtoConfig.model_config
    
    is_available: bool
    repository_initialized: bool
    configured_remotes: List[str] = Field(default_factory=list)
    tracked_files: List[str] = Field(default_factory=list)
    pending_pushes: List[str] = Field(default_factory=list)
    pending_pulls: List[str] = Field(default_factory=list)


# Network Topology DTOs

class CreateNetworkTopologyDto(BaseModel):
    """DTO for creating a network topology."""
    model_config = BaseDtoConfig.model_config
    
    topology_id: str
    locations: List[str]
    description: Optional[str] = None

class NetworkConnectionDto(BaseModel, JsonSerializableMixin):
    """DTO for network connection information."""
    model_config = BaseDtoConfig.model_config
    
    source_location: str
    destination_location: str
    connection_type: str
    bandwidth_mbps: Optional[float] = None
    latency_ms: Optional[float] = None
    cost: Optional[float] = None

class NetworkPathDto(BaseModel, JsonSerializableMixin):
    """DTO for network path information."""
    model_config = BaseDtoConfig.model_config
    
    path_id: str
    source_location: str
    destination_location: str
    intermediate_hops: List[str] = Field(default_factory=list)
    total_bandwidth_mbps: Optional[float] = None
    total_latency_ms: Optional[float] = None
    total_cost: Optional[float] = None

class BandwidthMeasurementDto(BaseModel):
    """DTO for bandwidth measurement data."""
    model_config = BaseDtoConfig.model_config
    
    source_location: str
    destination_location: str
    measured_bandwidth_mbps: float
    measurement_timestamp: str
    measurement_duration_seconds: float
    metadata: Dict[str, Any] = Field(default_factory=dict)

class LatencyMeasurementDto(BaseModel):
    """DTO for latency measurement data."""
    model_config = BaseDtoConfig.model_config
    
    source_location: str
    destination_location: str
    measured_latency_ms: float
    measurement_timestamp: str
    packet_loss_percent: Optional[float] = None
    metadata: Dict[str, Any] = Field(default_factory=dict)

class TopologyBenchmarkDto(BaseModel):
    """DTO for topology benchmarking results."""
    model_config = BaseDtoConfig.model_config
    
    topology_id: str
    benchmark_timestamp: str
    bandwidth_results: List[BandwidthMeasurementDto] = Field(default_factory=list)
    latency_results: List[LatencyMeasurementDto] = Field(default_factory=list)
    overall_health_score: Optional[float] = None

class OptimalRouteRequestDto(BaseModel):
    """DTO for optimal route calculation requests."""
    model_config = BaseDtoConfig.model_config
    
    source_location: str
    destination_location: str
    optimization_criteria: str = "bandwidth"  # bandwidth, latency, cost
    file_size_bytes: Optional[int] = None
    priority: str = "normal"

class OptimalRouteResponseDto(BaseModel, JsonSerializableMixin):
    """DTO for optimal route calculation responses."""
    model_config = BaseDtoConfig.model_config
    
    source_location: str
    destination_location: str
    recommended_path: NetworkPathDto
    alternative_paths: List[NetworkPathDto] = Field(default_factory=list)
    estimated_transfer_time_seconds: Optional[float] = None
    confidence_score: Optional[float] = None

# File Registration DTOs

class FileRegistrationDto(BaseModel):
    """DTO for registering archive files to a simulation."""
    model_config = BaseDtoConfig.model_config
    
    archive_id: str
    simulation_id: str
    overwrite_existing: bool = False
    content_type_filter: Optional[str] = None
    pattern_filter: Optional[str] = None
    preserve_archive_references: bool = True


class FileRegistrationResultDto(BaseModel, JsonSerializableMixin):
    """DTO for results of file registration operation."""
    model_config = BaseDtoConfig.model_config
    
    archive_id: str
    simulation_id: str
    success: bool
    files_registered: int = 0
    files_updated: int = 0
    files_skipped: int = 0
    duplicate_files: List[str] = Field(default_factory=list)
    error_message: Optional[str] = None
    warnings: List[str] = Field(default_factory=list)
    processing_time: Optional[float] = None


class SyncResultDto(BaseModel, JsonSerializableMixin):
    """DTO for results of simulation-archive file synchronization."""
    model_config = BaseDtoConfig.model_config
    
    simulation_id: str
    success: bool
    archives_processed: int = 0
    files_synced: int = 0
    files_added: int = 0
    files_removed: int = 0
    files_updated: int = 0
    sync_conflicts: List[str] = Field(default_factory=list)
    error_message: Optional[str] = None
    warnings: List[str] = Field(default_factory=list)
    processing_time: Optional[float] = None
<|MERGE_RESOLUTION|>--- conflicted
+++ resolved
@@ -493,30 +493,32 @@
     author: Optional[str] = None
 
 
-<<<<<<< HEAD
 # Network Topology DTOs
 
-@dataclass  
-class BandwidthMeasurementDto(JsonSerializable):
+class BandwidthMeasurementDto(BaseModel):
     """DTO for bandwidth measurements."""
+    model_config = BaseDtoConfig.model_config
+
     bytes_per_second: float
     measurement_time: str
     quality_score: float = 1.0
     utilization_percent: Optional[float] = None
 
 
-@dataclass
-class LatencyMeasurementDto(JsonSerializable):
+class LatencyMeasurementDto(BaseModel):
     """DTO for latency measurements."""
+    model_config = BaseDtoConfig.model_config
+
     milliseconds: float
     measurement_time: str
     packet_loss_percent: float = 0.0
     jitter_ms: float = 0.0
 
 
-@dataclass
-class NetworkConnectionDto(JsonSerializable):
+class NetworkConnectionDto(BaseModel):
     """DTO for network connections."""
+    model_config = BaseDtoConfig.model_config
+
     source_location_id: str
     destination_location_id: str
     connection_type: str
@@ -526,18 +528,20 @@
     health_status: str = "UNKNOWN"
 
 
-@dataclass
-class NetworkPathDto(JsonSerializable):
+class NetworkPathDto(BaseModel):
     """DTO for network paths."""
+    model_config = BaseDtoConfig.model_config
+
     hops: List[str]
     total_cost: float
     estimated_bandwidth_bps: Optional[float] = None
     estimated_latency_ms: Optional[float] = None
 
 
-@dataclass
-class TopologyBenchmarkDto(JsonSerializable):
+class TopologyBenchmarkDto(BaseModel):
     """DTO for topology benchmark requests."""
+    model_config = BaseDtoConfig.model_config
+
     source_locations: List[str]
     destination_locations: List[str]
     test_size_mb: int = 100
@@ -545,37 +549,36 @@
     force_refresh: bool = False
 
 
-@dataclass
-class OptimalRouteRequestDto(JsonSerializable):
+class OptimalRouteRequestDto(BaseModel):
     """DTO for optimal route requests."""
+    model_config = BaseDtoConfig.model_config
+
     source_location_id: str
     destination_location_id: str
     optimization_criteria: str = "bandwidth"  # bandwidth, latency, cost
-    constraints: Dict[str, Any] = field(default_factory=dict)
-
-
-@dataclass
-class OptimalRouteResponseDto(JsonSerializable):
+    constraints: Dict[str, Any] = Field(default_factory=dict)
+
+
+class OptimalRouteResponseDto(BaseModel):
     """DTO for optimal route responses."""
+    model_config = BaseDtoConfig.model_config
+
     path: NetworkPathDto
     reasoning: str
-    alternatives: List[NetworkPathDto] = field(default_factory=list)
+    alternatives: List[NetworkPathDto] = Field(default_factory=list)
     estimated_transfer_time_seconds: Optional[float] = None
 
 
-@dataclass
-class CreateNetworkTopologyDto(JsonSerializable):
+class CreateNetworkTopologyDto(BaseModel):
     """DTO for creating network topology."""
+    model_config = BaseDtoConfig.model_config
+
     topology_id: str
-    connections: List[NetworkConnectionDto] = field(default_factory=list)
+    connections: List[NetworkConnectionDto] = Field(default_factory=list)
     auto_discover: bool = True
 
 
-@dataclass
-class UpdateWorkflowDto:
-=======
 class UpdateWorkflowDto(BaseModel):
->>>>>>> a73be737
     """DTO for updating an existing workflow."""
     model_config = BaseDtoConfig.model_config
     
