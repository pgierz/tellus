--- conflicted
+++ resolved
@@ -493,9 +493,6 @@
     author: Optional[str] = None
 
 
-<<<<<<< HEAD
-class UpdateWorkflowDto(BaseModel):
-=======
 # Network Topology DTOs
 
 @dataclass  
@@ -573,9 +570,7 @@
     auto_discover: bool = True
 
 
-@dataclass
-class UpdateWorkflowDto:
->>>>>>> b6ab35e0
+class UpdateWorkflowDto(BaseModel):
     """DTO for updating an existing workflow."""
     model_config = BaseDtoConfig.model_config
     
